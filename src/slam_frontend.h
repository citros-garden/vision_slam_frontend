//========================================================================
//  This software is free: you can redistribute it and/or modify
//  it under the terms of the GNU Lesser General Public License Version 3,
//  as published by the Free Software Foundation.
//
//  This software is distributed in the hope that it will be useful,
//  but WITHOUT ANY WARRANTY; without even the implied warranty of
//  MERCHANTABILITY or FITNESS FOR A PARTICULAR PURPOSE.  See the
//  GNU Lesser General Public License for more details.
//
//  You should have received a copy of the GNU Lesser General Public License
//  Version 3 in the file COPYING that came with this distribution.
//  If not, see <http://www.gnu.org/licenses/>.
//========================================================================
/*!
\file    slam_frontend.h
\brief   A vision SLAM frontend
\author  Joydeep Biswas, (C) 2018
*/
//========================================================================

#ifndef __SLAM_FRONTEND_H__
#define __SLAM_FRONTEND_H__

#include <string>
#include <unordered_map>
#include <utility>
#include <vector>

#include "eigen3/Eigen/Dense"
#include "eigen3/Eigen/Geometry"
#include "opencv2/opencv.hpp"

#include "slam_types.h"

namespace slam {
/* A container for slam configuration data */
struct FrontendConfig {
 public:
<<<<<<< HEAD
  enum DescriptorExtractorType {
=======
  enum class DescriptorExtractorType {
>>>>>>> 7a10d7ce
    AKAZE,
    ORB,
    BRISK,
    SURF,
    SIFT,
    FREAK
  };
  FrontendConfig();
  void Load(const std::string& path);

  bool debug_images_;
  DescriptorExtractorType  descriptor_extract_type_;
  float best_percent_;
  float nn_match_ratio_;
  // If the robot translates by this much, as reported by odometry, the next
  // image will be used for a vision frame.
  float min_odom_translation;
  // If the robot rotates by this much, as reported by odometry, the next
  // image will be used for a vision frame.
  float min_odom_rotation;
  uint32_t frame_life_;
  cv::NormTypes bf_matcher_param_;
};

/* A container for slam node data */
class Frame {
 public:
  Frame(const std::vector<cv::KeyPoint>& keypoints,
        const cv::Mat& descriptors,
        const slam::FrontendConfig& config,
        uint64_t frame_ID);
  std::vector<cv::DMatch> GetMatches(const slam::Frame& frame,
                                     double nn_match_ratio);
  std::pair<uint64_t, uint64_t> GetInitialFrame(cv::DMatch match_idx);
  void AddMatchInitial(cv::DMatch match,
                       std::pair<uint64_t, uint64_t> initial);
  uint64_t frame_ID_;
  cv::Ptr<cv::BFMatcher> matcher_;
  std::vector<cv::KeyPoint> keypoints_;
  cv::Mat descriptors_;
  FrontendConfig config_;
  std::unordered_map<uint64_t,
                     std::pair<uint64_t, uint64_t>> initial_appearances;
  cv::Mat debug_image_;
};

/* The actual processing unit for the entire frontend */
class Frontend {
 public:
  explicit Frontend(const std::string& config_path);
  // Observe a new image. Extract features, and match to past frames.
  void ObserveImage(const cv::Mat& image,
<<<<<<< HEAD
                    double time,
                    const nav_msgs::Odometry& odom_msg);
=======
                    double time);
  // Observe new odometry message.
>>>>>>> 7a10d7ce
  void ObserveOdometry(const Eigen::Vector3f& translation,
                       const Eigen::Quaternionf& rotation,
                       double timestamp);
  std::vector<slam_types::VisionCorrespondence> getCorrespondences();
  std::vector<slam_types::SLAMNode> getSLAMNodes();
  std::vector<cv::Mat> getDebugImages();

 private:
  // Returns true iff odometry reports that the robot has moved sufficiently to
  // warrant a vision update.
  bool OdomCheck();

  // Indicates if odometry has been initialized or not.
  bool odom_initialized_;
  // Previous odometry-reported pose translation.
  Eigen::Vector3f prev_odom_translation_;
  // Previous odometry-reported pose rotation.
  Eigen::Quaternionf prev_odom_rotation_;
  // Latest odometry-reported pose translation.
  Eigen::Vector3f odom_translation_;
  // Latest odometry-reported pose rotation.
  Eigen::Quaternionf odom_rotation_;
  // Latest odometry timestamp.
  double odom_timestamp_;
  // Configuration parameters for frontend.
  FrontendConfig config_;
  // Next frame ID.
  uint64_t curr_frame_ID_;
  cv::NormTypes bf_matcher_param_;
  std::vector<Frame> frame_list_;
  cv::Ptr<cv::Feature2D> descriptor_extractor_;
  cv::Ptr<cv::FastFeatureDetector> fast_feature_detector_;
  // Formatted data for slam problem
  std::vector<slam_types::VisionCorrespondence> vision_factors_;
  std::vector<slam_types::SLAMNode> nodes_;
  std::vector<slam_types::OdometryCorrespondence> odometry_factors;
  // Debug
  std::vector<cv::Mat> debug_images_;
};
}  // namespace slam

#endif   // __SLAM_FRONTEND_H__<|MERGE_RESOLUTION|>--- conflicted
+++ resolved
@@ -37,11 +37,7 @@
 /* A container for slam configuration data */
 struct FrontendConfig {
  public:
-<<<<<<< HEAD
-  enum DescriptorExtractorType {
-=======
   enum class DescriptorExtractorType {
->>>>>>> 7a10d7ce
     AKAZE,
     ORB,
     BRISK,
@@ -62,6 +58,9 @@
   // If the robot rotates by this much, as reported by odometry, the next
   // image will be used for a vision frame.
   float min_odom_rotation;
+  // The minimum number of feature matches that must exist between a pair of
+  // frames to add a vision correspondence feature.
+  uint32_t min_vision_matches;
   uint32_t frame_life_;
   cv::NormTypes bf_matcher_param_;
 };
@@ -73,9 +72,10 @@
         const cv::Mat& descriptors,
         const slam::FrontendConfig& config,
         uint64_t frame_ID);
+  Frame() {}
   std::vector<cv::DMatch> GetMatches(const slam::Frame& frame,
                                      double nn_match_ratio);
-  std::pair<uint64_t, uint64_t> GetInitialFrame(cv::DMatch match_idx);
+  std::pair<uint64_t, uint64_t> GetInitialFrame(cv::DMatch match);
   void AddMatchInitial(cv::DMatch match,
                        std::pair<uint64_t, uint64_t> initial);
   uint64_t frame_ID_;
@@ -94,13 +94,8 @@
   explicit Frontend(const std::string& config_path);
   // Observe a new image. Extract features, and match to past frames.
   void ObserveImage(const cv::Mat& image,
-<<<<<<< HEAD
-                    double time,
-                    const nav_msgs::Odometry& odom_msg);
-=======
                     double time);
   // Observe new odometry message.
->>>>>>> 7a10d7ce
   void ObserveOdometry(const Eigen::Vector3f& translation,
                        const Eigen::Quaternionf& rotation,
                        double timestamp);
@@ -112,6 +107,15 @@
   // Returns true iff odometry reports that the robot has moved sufficiently to
   // warrant a vision update.
   bool OdomCheck();
+  // Extract feature descriptors from image, and construct a Vision frame.
+  void ExtractFeatures(cv::Mat image, Frame* curr_frame);
+  // Return feature matches between frame1 and frame2, and also update frame2
+  // to track the initial frame for all matches.
+  void GetFeatureMatches(Frame* frame1,
+                         Frame* frame2,
+                         slam_types::VisionCorrespondence* correspondence);
+  // Create a new odometry factor, and reset odometry tracking variables.
+  void AddOdometryFactor();
 
   // Indicates if odometry has been initialized or not.
   bool odom_initialized_;
